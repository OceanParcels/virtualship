from getpass import getpass
from pathlib import Path

import click
import copernicusmarine

import virtualship.cli._creds as creds
from virtualship import utils
from virtualship.expedition.do_expedition import _get_schedule, do_expedition
from virtualship.utils import SCHEDULE, SHIP_CONFIG

<<<<<<< HEAD
import os
from getpass import getpass
=======
>>>>>>> 61ab1775

@click.command(
    help="Initialize a directory for a new expedition, with an example configuration."
)
@click.argument(
    "path",
    type=click.Path(exists=False, file_okay=False, dir_okay=True),
)
def init(path):
    """Entrypoint for the tool."""
    path = Path(path)
    path.mkdir(exist_ok=True)

    config = path / SHIP_CONFIG
    schedule = path / SCHEDULE

    if config.exists():
        raise FileExistsError(
            f"File '{config}' already exist. Please remove it or choose another directory."
        )

    if schedule.exists():
        raise FileExistsError(
            f"File '{schedule}' already exist. Please remove it or choose another directory."
        )

    config.write_text(utils.get_example_config())
    schedule.write_text(utils.get_example_schedule())

    click.echo(f"Created '{config.name}' and '{schedule.name}' at {path}.")


@click.command(
    help="Download the relevant data specified in an expedition directory (i.e., by the expedition config)."
)
@click.argument(
    "path",
    type=click.Path(exists=True, file_okay=False, dir_okay=True, readable=True),
)
@click.option(
    "--username",
    type=str,
    default=None,
)
@click.option(
    "--password",
    type=str,
    default=None,
)
def fetch(path: str | Path, username: str | None, password: str | None) -> None:
    """Entrypoint for the tool to download data based on area of interest."""
    if username is None:
        username = str(input("Username:"))

    if password is None:
        password = getpass("Password:")

    path = Path(path)

    path.joinpath("data/").mkdir(exist_ok=True)
    
    schedule = _get_schedule(path)

    aoi_hash = utils.create_string_hash(schedule.dict()["area_of_interest"])
    
    path.joinpath(f"data/{aoi_hash}/").mkdir(exist_ok=True)
    
    creds_path = path / creds.CREDENTIALS_FILE
    username, password = creds.get_credentials_flow(username, password, creds_path)

    # Extract area_of_interest details from the schedule
    spatial_range = schedule.area_of_interest.spatial_range
    time_range = schedule.area_of_interest.time_range
    start_datetime = time_range.start_time
    end_datetime = time_range.end_time

    # Define all datasets to download, including bathymetry
    download_dict = {
        "Bathymetry": {
            "dataset_id": "cmems_mod_glo_phy_my_0.083deg_static",
            "variables": ["deptho"],
            "output_filename": "bathymetry.nc",
            "force_dataset_part": "bathy",
        },
        "UVdata": {
            "dataset_id": "cmems_mod_glo_phy-cur_anfc_0.083deg_PT6H-i",
            "variables": ["uo", "vo"],
            "output_filename": "default_uv.nc",
        },
        "Sdata": {
            "dataset_id": "cmems_mod_glo_phy-so_anfc_0.083deg_PT6H-i",
            "variables": ["so"],
            "output_filename": "default_s.nc",
        },
        "Tdata": {
            "dataset_id": "cmems_mod_glo_phy-thetao_anfc_0.083deg_PT6H-i",
            "variables": ["thetao"],
            "output_filename": "default_t.nc",
        },
    }

    # Iterate over all datasets and download each based on area_of_interest
    for dataset in download_dict.values():
        copernicusmarine.subset(
            dataset_id=dataset["dataset_id"],
            variables=dataset["variables"],
            minimum_longitude=spatial_range.minimum_longitude,
            maximum_longitude=spatial_range.maximum_longitude,
            minimum_latitude=spatial_range.minimum_latitude,
            maximum_latitude=spatial_range.maximum_latitude,
            start_datetime=start_datetime,
            end_datetime=end_datetime,
            minimum_depth=abs(spatial_range.minimum_depth),
            maximum_depth=abs(spatial_range.maximum_depth),
            output_filename=dataset["output_filename"],
            output_directory=path.joinpath(f"data/{aoi_hash}/"),
            username=username,
            password=password,
            force_download=True,
            overwrite_output_data=True,
            force_dataset_part=dataset.get(
                "force_dataset_part"
            ),  # Only used if specified in dataset
        )

    click.echo("Data download based on area of interest completed.")


@click.command(help="Do the expedition.")
@click.argument(
    "path",
    type=click.Path(exists=True, file_okay=False, dir_okay=True, readable=True),
)
@click.option(
    "--username",
    prompt=True,
    type=str,
)
def run(path):
    """Entrypoint for the tool."""
    do_expedition(Path(path))<|MERGE_RESOLUTION|>--- conflicted
+++ resolved
@@ -9,11 +9,9 @@
 from virtualship.expedition.do_expedition import _get_schedule, do_expedition
 from virtualship.utils import SCHEDULE, SHIP_CONFIG
 
-<<<<<<< HEAD
 import os
 from getpass import getpass
-=======
->>>>>>> 61ab1775
+
 
 @click.command(
     help="Initialize a directory for a new expedition, with an example configuration."
