--- conflicted
+++ resolved
@@ -17,13 +17,10 @@
 
 
 class InstrumentType(Enum):
-    """Types of instruments."""
+    """Types of the instruments."""
 
     CTD = "CTD"
-<<<<<<< HEAD
     CTD_BGC = "CTD_BGC"
-=======
->>>>>>> 46b3fea1
     DRIFTER = "DRIFTER"
     ARGO_FLOAT = "ARGO_FLOAT"
     XBT = "XBT"
