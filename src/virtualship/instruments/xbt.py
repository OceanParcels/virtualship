--- conflicted
+++ resolved
@@ -99,25 +99,11 @@
 
     # XBT depth can not be too shallow, because kernel would break.
     # This shallow is not useful anyway, no need to support.
-<<<<<<< HEAD
     for max_depth, fall_speed in zip(max_depths, initial_fall_speeds): 
         if not max_depth <= -DT * fall_speed
             raise ValueError(
                 f"XBT max_depth or bathymetry shallower than maximum {-DT * fall_speed}"
             )
-=======
-    if not all(
-        [
-            max_depth <= -DT * fall_speed
-            for max_depth, fall_speed in zip(
-                max_depths, initial_fall_speeds, strict=False
-            )
-        ]
-    ):
-        raise ValueError(
-            f"XBT max_depth or bathymetry shallower than maximum {-DT * fall_speed}"
-        )
->>>>>>> 12392bf4
 
     # define xbt particles
     xbt_particleset = ParticleSet(
